--- conflicted
+++ resolved
@@ -145,17 +145,10 @@
         """Returns the expected path to the server's main output log file."""
         return os.path.join(self.server_dir, "server_output.txt")
 
-<<<<<<< HEAD
-    @property
+    @cached_property
     def _server_specific_config_dir(self) -> str:
         """Returns the path to this server's dedicated configuration subdirectory."""
-=======
-    @cached_property
-    def server_config_dir(
-        self,
-    ) -> str:
-        """Path to this server's own subdirectory within the app_config_dir for its JSON config."""
->>>>>>> 1062a51d
+
         return os.path.join(self.app_config_dir, self.server_name)
 
     def _get_server_pid_filename_default(self) -> str:
@@ -169,10 +162,6 @@
         especially when it's started in a detached mode.
         """
         pid_filename = self._get_server_pid_filename_default()
-<<<<<<< HEAD
-        server_config_dir = self._server_specific_config_dir
-=======
         server_config_dir = self.server_config_dir
 
->>>>>>> 1062a51d
         return os.path.join(server_config_dir, pid_filename)