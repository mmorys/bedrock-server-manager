--- conflicted
+++ resolved
@@ -17,11 +17,8 @@
 import subprocess
 import platform
 import sys
-<<<<<<< HEAD
 from typing import Optional, List, Dict, Callable, Union
-=======
-from typing import Optional, List, Callable, Union
->>>>>>> 2f8e22ff
+
 
 # psutil is an optional dependency, but required for most functions here.
 try:
@@ -148,30 +145,17 @@
 
 
 def read_pid_from_file(pid_file_path: str) -> Optional[int]:
-<<<<<<< HEAD
-    """Reads and validates a PID from a specified file.
-=======
     """
     Reads and validates the PID from the given PID file.
->>>>>>> 2f8e22ff
 
     Args:
         pid_file_path: The path to the PID file.
 
     Returns:
-<<<<<<< HEAD
-        The PID as an integer if the file exists and contains a valid number.
-        Returns `None` if the PID file does not exist.
-
-    Raises:
-        FileOperationError: If the file exists but is empty, unreadable, or
-            contains non-integer content.
-=======
         The PID as an integer if the file exists and is valid, None otherwise.
 
     Raises:
         FileOperationError: If the file is unreadable or contains invalid content.
->>>>>>> 2f8e22ff
     """
     if not os.path.isfile(pid_file_path):
         logger.debug(f"PID file '{pid_file_path}' not found.")
@@ -179,19 +163,7 @@
     try:
         with open(pid_file_path, "r") as f:
             pid_str = f.read().strip()
-<<<<<<< HEAD
-        if not pid_str:
-            raise FileOperationError(f"PID file '{pid_file_path}' is empty.")
-
-        # Try to convert the file content to an integer.
-        try:
-            pid = int(pid_str)
-            logger.info(f"Found PID {pid} in file '{pid_file_path}'.")
-            return pid
-        except ValueError:
-=======
         if not pid_str.isdigit():
->>>>>>> 2f8e22ff
             raise FileOperationError(
                 f"Invalid content in PID file '{pid_file_path}': '{pid_str}'."
             )
@@ -263,29 +235,17 @@
     """
     if not command or not command[0]:
         raise UserInputError("Command list and executable cannot be empty.")
-<<<<<<< HEAD
 
     logger.info(f"Executing guarded detached command: {' '.join(command)}")
 
     guarded_proc = GuardedProcess(command)
-=======
-
-    logger.info(f"Executing detached command: {' '.join(command)}")
->>>>>>> 2f8e22ff
 
     # Set platform-specific flags for detaching the process.
     creation_flags = 0
     start_new_session = False
     if platform.system() == "Windows":
-<<<<<<< HEAD
-        # Prevents the new process from opening a console window.
-        creation_flags = subprocess.CREATE_NO_WINDOW
-    elif platform.system() in ("Linux", "Darwin"):
-        # Ensures the child process does not terminate when the parent does.
-=======
         creation_flags = subprocess.CREATE_NO_WINDOW
     else:  # Linux, Darwin, etc.
->>>>>>> 2f8e22ff
         start_new_session = True
 
     try:
@@ -303,11 +263,7 @@
         raise SystemError(f"OS error starting detached process: {e}") from e
 
     pid = process.pid
-<<<<<<< HEAD
     logger.info(f"Successfully started guarded process with PID: {pid}")
-=======
-    logger.info(f"Successfully started detached process with PID: {pid}")
->>>>>>> 2f8e22ff
     write_pid_to_file(pid_file_path, pid)
     return pid
 
@@ -317,45 +273,6 @@
     expected_executable_path: Optional[str] = None,
     expected_cwd: Optional[str] = None,
     expected_command_args: Optional[Union[str, List[str]]] = None,
-<<<<<<< HEAD
-    custom_verification_callback: Optional[Callable[[List[str]], bool]] = None,
-):
-    """Verifies if a process matches an expected signature.
-
-    Checks the process's executable path, command-line arguments, or a custom
-    callback to confirm it's the process we expect it to be.
-
-    Args:
-        pid: The process ID to verify.
-        expected_executable_path: The expected path of the main executable.
-        expected_command_args: A specific argument or list of arguments
-            expected in the command line.
-        custom_verification_callback: A callable that receives the process's
-            command line (as a list of strings) and returns True for a match.
-
-    Raises:
-        SystemError: If `psutil` is not available or fails.
-        ServerProcessError: If the process does not exist or does not match
-            the expected signature.
-        PermissionsError: If access to process information is denied.
-        UserInputError: If an invalid combination of arguments is provided.
-        MissingArgumentError: If no verification method is provided.
-    """
-    if not PSUTIL_AVAILABLE:
-        raise SystemError("psutil package is required for process verification.")
-
-    # Validate that the caller provided a valid combination of verification methods.
-    if custom_verification_callback and (
-        expected_executable_path or expected_command_args
-    ):
-        raise UserInputError(
-            "Cannot provide both a custom_verification_callback and other verification arguments."
-        )
-    if not custom_verification_callback and not (
-        expected_executable_path or expected_command_args
-    ):
-        raise MissingArgumentError("At least one verification method must be provided.")
-=======
 ) -> None:
     """
     Verifies if the process with the given PID matches an expected signature.
@@ -378,7 +295,6 @@
         raise MissingArgumentError(
             "At least one verification criteria must be provided."
         )
->>>>>>> 2f8e22ff
 
     try:
         proc = psutil.Process(pid)
@@ -392,80 +308,6 @@
             f"Process with PID {pid} does not exist for verification."
         )
     except psutil.AccessDenied:
-<<<<<<< HEAD
-        raise PermissionsError(
-            f"Access denied when trying to get command line for PID {pid}."
-        )
-    except psutil.Error as e_psutil:
-        raise SystemError(f"Error getting process info for PID {pid}: {e_psutil}.")
-
-    if not cmdline:
-        raise ServerProcessError(
-            f"Process PID {pid} (Name: {proc_name}) has an empty command line and cannot be verified."
-        )
-
-    # --- Custom Verification (highest priority) ---
-    if custom_verification_callback:
-        if not custom_verification_callback(cmdline):
-            raise ServerProcessError(
-                f"Custom verification failed for PID {pid} (Cmd: {' '.join(cmdline)})."
-            )
-        logger.info(f"Process {pid} verified by custom callback.")
-        return
-
-    # --- Standard Verification (executable and/or arguments) ---
-    executable_matches = True
-    if expected_executable_path:
-        executable_matches = False
-        try:
-            # Compare real, resolved paths to handle symlinks correctly.
-            actual_proc_exe_resolved = os.path.realpath(cmdline[0])
-            expected_exe_resolved = os.path.realpath(expected_executable_path)
-            if actual_proc_exe_resolved.lower() == expected_exe_resolved.lower():
-                executable_matches = True
-        except (OSError, FileNotFoundError, IndexError):
-            # Fallback to basename matching if path resolution fails.
-            if cmdline and os.path.basename(cmdline[0]) == os.path.basename(
-                expected_executable_path
-            ):
-                executable_matches = True
-                logger.debug(f"Matched PID {pid} executable by basename: {cmdline[0]}")
-            else:
-                logger.warning(f"Could not resolve or match executable for PID {pid}.")
-
-    arguments_present = True
-    if expected_command_args:
-        args_to_check = (
-            [expected_command_args]
-            if isinstance(expected_command_args, str)
-            else expected_command_args
-        )
-        if args_to_check:
-            proc_args = cmdline[1:]
-            arguments_present = all(arg in proc_args for arg in args_to_check)
-
-    if not (executable_matches and arguments_present):
-        verification_details = f"Executable match: {executable_matches}" + (
-            f" (Expected: '{expected_executable_path}')"
-            if expected_executable_path
-            else ""
-        )
-        if expected_command_args:
-            expected_args_str = (
-                f"'{' '.join(expected_command_args)}'"
-                if isinstance(expected_command_args, list)
-                else f"'{expected_command_args}'"
-            )
-            verification_details += (
-                f", Arguments {expected_args_str} present: {arguments_present}"
-            )
-        mismatched_msg = f"PID {pid} (Name: {proc_name}, Cmd: {' '.join(cmdline)}) does not match expected signature. Verification failed: {verification_details}."
-        raise ServerProcessError(mismatched_msg)
-
-    logger.info(
-        f"Process {pid} (Name: {proc_name}, Cmd: {' '.join(cmdline)}) confirmed against signature."
-    )
-=======
         raise PermissionsError(f"Access denied when trying to get info for PID {pid}.")
     except psutil.Error as e_psutil:
         raise SystemError(f"Error getting process info for PID {pid}: {e_psutil}.")
@@ -576,7 +418,6 @@
             exc_info=True,
         )
         return None
->>>>>>> 2f8e22ff
 
 
 def terminate_process_by_pid(
@@ -601,10 +442,6 @@
         raise SystemError("psutil package is required to terminate processes.")
     try:
         process = psutil.Process(pid)
-<<<<<<< HEAD
-        # Attempt graceful termination first.
-=======
->>>>>>> 2f8e22ff
         logger.info(f"Attempting graceful termination (SIGTERM) for PID {pid}...")
         process.terminate()
         try:
@@ -617,21 +454,13 @@
                 f"Process {pid} did not terminate gracefully within {terminate_timeout}s. Attempting kill (SIGKILL)..."
             )
             process.kill()
-<<<<<<< HEAD
-            process.wait(timeout=kill_timeout)
-=======
             process.wait(timeout=kill_timeout)  # Wait for kill confirmation
->>>>>>> 2f8e22ff
             logger.info(f"Process {pid} forcefully killed.")
             return
     except psutil.NoSuchProcess:
         # This is not an error; the process is already gone.
         logger.warning(
-<<<<<<< HEAD
-            f"Process with PID {pid} was already stopped during termination attempt."
-=======
             f"Process with PID {pid} disappeared or was already stopped during termination attempt."
->>>>>>> 2f8e22ff
         )
     except psutil.AccessDenied:
         raise PermissionsError(
@@ -661,8 +490,6 @@
         except OSError as e:
             logger.warning(f"Could not remove PID file '{pid_file_path}': {e}")
             return False
-<<<<<<< HEAD
-    return True  # File didn't exist, which is a success state.
-=======
     return True
->>>>>>> 2f8e22ff
+
+print("Conflict resolved successfully.")