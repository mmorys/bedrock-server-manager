# bedrock_server_manager/api/server.py
"""Provides API functions for managing Bedrock server instances.

This module acts as the primary interface layer for server operations. It uses
the `BedrockServer` core class to perform actions like starting, stopping, and
configuring servers. It returns structured dictionary responses suitable for
use by web routes, CLI commands, or other application logic. It also initializes
and manages the plugin system.
"""

import os
import logging
from typing import Dict, Any
import platform
import time
import shutil
import subprocess

# Guarded import for Windows-specific functionality
if platform.system() == "Windows":
    try:
        import win32serviceutil

        PYWIN32_AVAILABLE = True
    except ImportError:
        PYWIN32_AVAILABLE = False
else:
    PYWIN32_AVAILABLE = False


# Plugin system imports to bridge API functionality.
from bedrock_server_manager import plugin_manager
from bedrock_server_manager.plugins.api_bridge import plugin_method

# Local application imports.
from bedrock_server_manager.core.bedrock_server import BedrockServer
from bedrock_server_manager.config.const import EXPATH
from bedrock_server_manager.config.blocked_commands import API_COMMAND_BLACKLIST
from bedrock_server_manager.core.system import process as system_process
from bedrock_server_manager.error import (
    BSMError,
    InvalidServerNameError,
    FileError,
    UserInputError,
    ServerError,
    BlockedCommandError,
    MissingArgumentError,
)

logger = logging.getLogger(__name__)


@plugin_method("get_server_setting")
def get_server_setting(server_name: str, key: str) -> Dict[str, Any]:
    """
    Reads any value from a server's configuration file using dot-notation.

    Args:
        server_name: The name of the server.
        key: The dot-notation key (e.g., "server_info.status", "settings.autoupdate").

    Returns:
        A dictionary with the operation status and the retrieved value.
    """
    if not server_name:
        raise InvalidServerNameError("Server name cannot be empty.")
    if not key:
        raise MissingArgumentError("A 'key' must be provided.")

    logger.debug(f"API: Reading server setting for '{server_name}': Key='{key}'")
    try:
        server = BedrockServer(server_name)
        # Use the internal method to access any key
        value = server._manage_json_config(key, "read")
        return {"status": "success", "value": value}
    except BSMError as e:
        logger.error(
            f"API: Error reading setting '{key}' for server '{server_name}': {e}"
        )
        return {"status": "error", "message": str(e)}
    except Exception as e:
        logger.error(
            f"API: Unexpected error reading setting for '{server_name}': {e}",
            exc_info=True,
        )
        return {"status": "error", "message": "An unexpected error occurred."}


def set_server_setting(server_name: str, key: str, value: Any) -> Dict[str, Any]:
    """
    Writes any value to a server's configuration file using dot-notation.

    Args:
        server_name: The name of the server.
        key: The dot-notation key to set (e.g., "server_info.status").
        value: The new value to write.

    Returns:
        A dictionary with the operation status and a message.
    """
    if not server_name:
        raise InvalidServerNameError("Server name cannot be empty.")
    if not key:
        raise MissingArgumentError("A 'key' must be provided.")

    logger.info(
        f"API: Writing server setting for '{server_name}': Key='{key}', Value='{value}'"
    )
    try:
        server = BedrockServer(server_name)
        # Use the internal method to write to any key
        server._manage_json_config(key, "write", value)
        return {
            "status": "success",
            "message": f"Setting '{key}' updated for server '{server_name}'.",
        }
    except BSMError as e:
        logger.error(f"API: Error setting '{key}' for server '{server_name}': {e}")
        return {"status": "error", "message": str(e)}
    except Exception as e:
        logger.error(
            f"API: Unexpected error setting value for '{server_name}': {e}",
            exc_info=True,
        )
        return {"status": "error", "message": "An unexpected error occurred."}


@plugin_method("set_server_custom_value")
def set_server_custom_value(server_name: str, key: str, value: Any) -> Dict[str, Any]:
    """
    Writes a value to the 'custom_values' section of a server's config.

    Args:
        server_name: The name of the server.
        key: The key within the 'custom' section to set.
        value: The new value to write.

    Returns:
        A dictionary with the operation status and a message.
    """
    if not server_name:
        raise InvalidServerNameError("Server name cannot be empty.")
    if not key:
        raise MissingArgumentError("A 'key' must be provided.")

    logger.info(f"API (Plugin): Writing custom value for '{server_name}': Key='{key}'")
    try:
        server = BedrockServer(server_name)
        # This method is sandboxed to the 'custom_values' section
        server.set_custom_config_value(key, value)
        return {
            "status": "success",
            "message": f"Custom value '{key}' updated for server '{server_name}'.",
        }
    except BSMError as e:
        logger.error(
            f"API (Plugin): Error setting custom value for '{server_name}': {e}"
        )
        return {"status": "error", "message": str(e)}
    except Exception as e:
        logger.error(
            f"API (Plugin): Unexpected error setting custom value for '{server_name}': {e}",
            exc_info=True,
        )
        return {"status": "error", "message": "An unexpected error occurred."}


@plugin_method("get_all_server_settings")
def get_all_server_settings(server_name: str) -> Dict[str, Any]:
    """
    Reads the entire configuration for a specific server.

    Args:
        server_name: The name of the server.

    Returns:
        A dictionary containing the operation status and all settings data for the server.
    """
    if not server_name:
        raise InvalidServerNameError("Server name cannot be empty.")

    logger.debug(f"API: Reading all settings for server '{server_name}'.")
    try:
        server = BedrockServer(server_name)
        # _load_server_config handles loading and migration
        all_settings = server._load_server_config()
        return {"status": "success", "data": all_settings}
    except BSMError as e:
        logger.error(f"API: Error reading all settings for server '{server_name}': {e}")
        return {"status": "error", "message": str(e)}
    except Exception as e:
        logger.error(
            f"API: Unexpected error reading all settings for '{server_name}': {e}",
            exc_info=True,
        )
        return {"status": "error", "message": "An unexpected error occurred."}


@plugin_method("start_server")
def start_server(
    server_name: str,
    mode: str = "direct",
) -> Dict[str, Any]:
    """Starts the specified Bedrock server.

    Autoupdating (if enabled by a plugin) is handled via the 'before_server_start'
    plugin event. This function manages platform-specific start methods.
    - 'direct': Runs the server in the current process (blocks until server stops).
    - 'detached': Starts the server in the background using the OS-native
      service manager (systemd on Linux, Windows Services on Windows) if a
      service is configured. Otherwise, it launches a new, independent
      background process as a fallback.

    Args:
        server_name: The name of the server to start.
        mode: The start mode, either 'direct' or 'detached'. Defaults to 'direct'.

    Returns:
        A dictionary with the operation status and a message.

    Raises:
        InvalidServerNameError: If `server_name` is not provided.
        UserInputError: If `mode` is invalid.
    """
    mode = mode.lower()

    if not server_name:
        raise InvalidServerNameError("Server name cannot be empty.")
    if mode not in ["direct", "detached"]:
        raise UserInputError(
            f"Invalid start mode '{mode}'. Must be 'direct' or 'detached'."
        )

    # --- Plugin Hook ---
    plugin_manager.trigger_guarded_event(
        "before_server_start", server_name=server_name, mode=mode
    )

    logger.info(f"API: Attempting to start server '{server_name}' in '{mode}' mode...")
    result = {}
    try:
        server = BedrockServer(server_name)

        if server.is_running():
            logger.warning(
                f"API: Server '{server_name}' is already running. Start request ignored."
            )
            return {
                "status": "error",
                "message": f"Server '{server_name}' is already running.",
            }

        if mode == "direct":
            logger.debug(
                f"API: Calling server.start() for '{server_name}' (direct mode)."
            )
            server.start()  # This is a blocking call.
            logger.info(f"API: Direct start for server '{server_name}' completed.")
            result = {
                "status": "success",
                "message": f"Server '{server_name}' (direct mode) process finished.",
            }
            return result
        elif mode == "detached":
<<<<<<< HEAD
=======
            server.set_custom_config_value("start_method", "detached")
            use_service_manager = False
>>>>>>> 2d972705

            # --- OS-Specific Service Start (Preferred Method) ---
            if platform.system() == "Linux" and server.check_service_exists():
                logger.debug(f"API: Using systemd to start server '{server_name}'.")
                systemctl_cmd_path = shutil.which("systemctl")
                if systemctl_cmd_path:
                    try:
                        subprocess.run(
                            [
                                systemctl_cmd_path,
                                "--user",
                                "start",
                                server.systemd_service_name_full,
                            ],
                            check=True,
                            capture_output=True,
                            text=True,
                        )
                        use_service_manager = True
                        result = {
                            "status": "success",
                            "message": f"Server '{server_name}' started via systemd.",
                        }
                    except subprocess.CalledProcessError as e:
                        logger.warning(
                            f"systemd service '{server.systemd_service_name_full}' failed to start: {e.stderr.strip()}. "
                            "Falling back to generic detached process."
                        )
                else:
                    logger.warning(
                        "'systemctl' command not found, falling back to generic detached process."
                    )
            elif (
                platform.system() == "Windows"
                and PYWIN32_AVAILABLE
                and server.check_service_exists()
            ):
                logger.debug(f"API: Using Windows Service to start '{server_name}'.")
                try:
                    win32serviceutil.StartService(server.windows_service_name)
                    use_service_manager = True
                    result = {
                        "status": "success",
                        "message": f"Server '{server_name}' started via Windows Service.",
                    }
                except Exception as e:
                    logger.warning(
                        f"Windows service '{server.windows_service_name}' failed to start: {e}. "
                        "Falling back to generic detached process."
                    )

            if use_service_manager:
                return result

            # --- Generic Detached Start (Fallback for All OSes) ---
            logger.info(
                f"API: Starting server '{server_name}' using generic detached process launcher."
            )
            cli_command_parts = [
                EXPATH,
                "server",
                "start",
                "--server",
                server_name,
                "--mode",
                "direct",  # The detached process runs the server directly
            ]
            cli_command_str_list = [os.fspath(part) for part in cli_command_parts]
            launcher_pid_file_path = system_process.get_bedrock_launcher_pid_file_path(
                server.server_name,
                server.server_config_dir,  # Use BedrockServer instance properties
            )

            launcher_pid = system_process.launch_detached_process(
                cli_command_str_list,
                launcher_pid_file_path,  # Pass the launcher PID file path
            )
            logger.info(
                f"API: Detached server starter for '{server_name}' launched with PID {launcher_pid}."
            )
            result = {
                "status": "success",
                "message": f"Server '{server_name}' start initiated in detached mode (Launcher PID: {launcher_pid}).",
                "pid": launcher_pid,
            }
            return result

    except BSMError as e:
        logger.error(f"API: Failed to start server '{server_name}': {e}", exc_info=True)
        result = {
            "status": "error",
            "message": f"Failed to start server '{server_name}': {e}",
        }
        return result
    except Exception as e:
        logger.error(
            f"API: Unexpected error starting server '{server_name}': {e}", exc_info=True
        )
        result = {
            "status": "error",
            "message": f"Unexpected error starting server '{server_name}': {e}",
        }
        return result
    finally:
        # --- Plugin Hook ---
        plugin_manager.trigger_guarded_event(
            "after_server_start", server_name=server_name, result=result
        )


<<<<<<< HEAD
@plugin_method("stop_server")
=======
>>>>>>> 2d972705
def stop_server(server_name: str) -> Dict[str, str]:
    """Stops the specified Bedrock server.

    It will attempt to use the OS-native service manager (systemd or Windows
    Services) to stop the service if it is active. Otherwise, it performs a
    direct stop by sending commands and terminating the process.

    Args:
        server_name: The name of the server to stop.

    Returns:
        A dictionary with the operation status and a message.

    Raises:
        InvalidServerNameError: If `server_name` is not provided.
    """
    if not server_name:
        raise InvalidServerNameError("Server name cannot be empty.")

    # --- Plugin Hook ---
    plugin_manager.trigger_guarded_event("before_server_stop", server_name=server_name)

    logger.info(f"API: Attempting to stop server '{server_name}'...")
    result = {}
    try:
        server = BedrockServer(server_name)

        if not server.is_running():
            logger.warning(
                f"API: Server '{server_name}' is not running. Stop request ignored."
            )
            server.set_status_in_config("STOPPED")
            result = {
                "status": "error",
                "message": f"Server '{server_name}' was already stopped.",
            }
            return result

        # --- OS-Specific Service Stop (Preferred Method) ---
        service_stop_initiated = False
        if platform.system() == "Linux" and server.is_service_active():
            logger.debug(f"API: Attempting to stop '{server_name}' using systemd...")
            try:
                systemctl_cmd_path = shutil.which("systemctl")
                subprocess.run(
                    [
                        systemctl_cmd_path,
                        "--user",
                        "stop",
                        server.systemd_service_name_full,
                    ],
                    check=True,
                    capture_output=True,
                    text=True,
                )
                service_stop_initiated = True
                result = {
                    "status": "success",
                    "message": f"Server '{server_name}' stop initiated via systemd.",
                }
            except (subprocess.CalledProcessError, FileNotFoundError) as e:
                logger.warning(
                    f"API: Stopping via systemd failed: {e}. Falling back to direct stop."
                )
        elif platform.system() == "Windows" and server.is_service_active():
            logger.debug(
                f"API: Attempting to stop '{server_name}' via Windows Service..."
            )
            try:
                win32serviceutil.StopService(server.windows_service_name)
                service_stop_initiated = True
                result = {
                    "status": "success",
                    "message": f"Server '{server_name}' stop initiated via Windows Service.",
                }
            except Exception as e:
                logger.warning(
                    f"API: Stopping via Windows Service failed: {e}. Falling back to direct stop."
                )
        server.stop()
        logger.info(f"API: Server '{server_name}' stopped successfully.")
        result = {
            "status": "success",
            "message": f"Server '{server_name}' stopped successfully.",
        }

        try:
            launcher_pid_file = system_process.get_bedrock_launcher_pid_file_path(
                server.server_name, server.server_config_dir
            )
            system_process.remove_pid_file_if_exists(launcher_pid_file)
        except Exception as e_launcher_cleanup:
            logger.debug(
                f"Error during launcher PID cleanup for '{server_name}': {e_launcher_cleanup}"
            )

        return result

    except BSMError as e:
        logger.error(f"API: Failed to stop server '{server_name}': {e}", exc_info=True)
        result = {
            "status": "error",
            "message": f"Failed to stop server '{server_name}': {e}",
        }
        return result
    except Exception as e:
        logger.error(
            f"API: Unexpected error stopping server '{server_name}': {e}", exc_info=True
        )
        result = {
            "status": "error",
            "message": f"Unexpected error stopping server '{server_name}': {e}",
        }
        return result
    finally:
        # --- Plugin Hook ---
        plugin_manager.trigger_guarded_event(
            "after_server_stop", server_name=server_name, result=result
        )


@plugin_method("restart_server")
def restart_server(server_name: str, send_message: bool = True) -> Dict[str, str]:
    """Restarts the specified Bedrock server by orchestrating stop and start.

    If the server is already stopped, this function will simply start it.
    If running, it will stop it, wait briefly, and then start it again in
    detached mode.

    Args:
        server_name: The name of the server to restart.
        send_message: If True, attempts to send a "restarting" message to the
            server before stopping. Defaults to True.

    Returns:
        A dictionary with the operation status and a message.

    Raises:
        InvalidServerNameError: If `server_name` is not provided.
    """
    if not server_name:
        raise InvalidServerNameError("Server name cannot be empty.")

    logger.debug(
        f"API: Initiating restart for server '{server_name}'. Send message: {send_message}"
    )
    try:
        server = BedrockServer(server_name)
        is_running = server.is_running()

        # If server is not running, just start it.
        if not is_running:
            logger.info(
                f"API: Server '{server_name}' was not running. Attempting to start..."
            )
            start_result = start_server(server_name, mode="detached")
            if start_result.get("status") == "success":
                start_result["message"] = (
                    f"Server '{server_name}' was not running and has been started."
                )
            return start_result

        # If server is running, perform the stop-start cycle.
        logger.info(
            f"API: Server '{server_name}' is running. Proceeding with stop/start cycle."
        )
        if send_message:
            try:
                server.send_command("say Restarting server...")
            except BSMError as e:
                logger.warning(
                    f"API: Failed to send restart warning to '{server_name}': {e}"
                )

        stop_result = stop_server(server_name)
        if stop_result.get("status") == "error":
            stop_result["message"] = (
                f"Restart failed during stop phase: {stop_result.get('message')}"
            )
            return stop_result

        start_result = start_server(server_name, mode="detached")
        if start_result.get("status") == "error":
            start_result["message"] = (
                f"Restart failed during start phase: {start_result.get('message')}"
            )
            return start_result

        logger.info(f"API: Server '{server_name}' restarted successfully.")
        return {
            "status": "success",
            "message": f"Server '{server_name}' restarted successfully.",
        }

    except BSMError as e:
        logger.error(
            f"API: Failed to restart server '{server_name}': {e}", exc_info=True
        )
        return {"status": "error", "message": f"Restart failed: {e}"}
    except Exception as e:
        logger.error(
            f"API: Unexpected error during restart for '{server_name}': {e}",
            exc_info=True,
        )
        return {"status": "error", "message": f"Unexpected error during restart: {e}"}


@plugin_method("send_command")
def send_command(server_name: str, command: str) -> Dict[str, str]:
    """Sends a command to a running Bedrock server.

    The command is checked against a blacklist defined in the configuration
    before being sent.

    Args:
        server_name: The name of the server to send the command to.
        command: The command string to send.

    Returns:
        A dictionary with the operation status and a message.

    Raises:
        InvalidServerNameError: If `server_name` is not provided.
        MissingArgumentError: If `command` is empty.
        BlockedCommandError: If the command is in the API blacklist.
        ServerError: For underlying server communication issues.
    """
    if not server_name:
        raise InvalidServerNameError("Server name cannot be empty.")
    if not command or not command.strip():
        raise MissingArgumentError("Command cannot be empty.")

    command_clean = command.strip()

    # --- Plugin Hook ---
    plugin_manager.trigger_event(
        "before_command_send", server_name=server_name, command=command_clean
    )

    logger.info(
        f"API: Attempting to send command to server '{server_name}': '{command_clean}'"
    )
    result = {}
    try:
        # Check command against the configured blacklist.
        blacklist = API_COMMAND_BLACKLIST or []
        command_check = command_clean.lower().lstrip("/")
        for blocked_cmd_prefix in blacklist:
            if isinstance(blocked_cmd_prefix, str) and command_check.startswith(
                blocked_cmd_prefix.lower()
            ):
                error_msg = f"Command '{command_clean}' is blocked by configuration."
                logger.warning(
                    f"API: Blocked command attempt for '{server_name}': {error_msg}"
                )
                raise BlockedCommandError(error_msg)

        server = BedrockServer(server_name)
        server.send_command(command_clean)

        logger.info(
            f"API: Command '{command_clean}' sent successfully to server '{server_name}'."
        )
        result = {
            "status": "success",
            "message": f"Command '{command_clean}' sent successfully.",
        }
        return result

    except BSMError as e:
        logger.error(
            f"API: Failed to send command to server '{server_name}': {e}", exc_info=True
        )
        # Re-raise to allow higher-level handlers to catch specific BSM errors.
        raise
    except Exception as e:
        logger.error(
            f"API: Unexpected error sending command to '{server_name}': {e}",
            exc_info=True,
        )
        # Wrap unexpected errors in a generic ServerError.
        raise ServerError(f"Unexpected error sending command: {e}") from e
    finally:
        # --- Plugin Hook ---
        plugin_manager.trigger_event(
            "after_command_send",
            server_name=server_name,
            command=command_clean,
            result=result,
        )


def delete_server_data(
    server_name: str, stop_if_running: bool = True
) -> Dict[str, str]:
    """Deletes all data associated with a Bedrock server.

    This is a destructive operation. It will stop the server, remove its
    system service, and delete its installation directory, configuration file,
    and backup directory.

    Args:
        server_name: The name of the server to delete.
        stop_if_running: If True, the server will be stopped before its data
            is deleted. If False and the server is running, the operation
            will likely fail due to file locks. Defaults to True.

    Returns:
        A dictionary with the operation status and a message.

    Raises:
        InvalidServerNameError: If `server_name` is not provided.
    """
    if not server_name:
        raise InvalidServerNameError("Server name cannot be empty.")

    # --- Plugin Hook ---
    plugin_manager.trigger_event("before_delete_server_data", server_name=server_name)

    # High-visibility warning for a destructive operation.
    logger.warning(
        f"API: !!! Initiating deletion of ALL data for server '{server_name}'. Stop if running: {stop_if_running} !!!"
    )
    result = {}
    try:
        server = BedrockServer(server_name)

        # Stop the server first if requested and it's running.
        if stop_if_running and server.is_running():
            logger.info(
                f"API: Server '{server_name}' is running. Stopping before deletion..."
            )

            stop_result = stop_server(server_name)
            if stop_result.get("status") == "error":
                error_msg = f"Failed to stop server '{server_name}' before deletion: {stop_result.get('message')}. Deletion aborted."
                logger.error(error_msg)
                result = {"status": "error", "message": error_msg}
                return result

            logger.info(f"API: Server '{server_name}' stopped.")

        # Attempt to remove the associated system service before deleting files.
        if server.check_service_exists():
            logger.info(f"API: Removing system service for '{server_name}'...")
            try:
                server.disable_service()
                server.remove_service()
                logger.info(f"API: System service for '{server_name}' removed.")
            except BSMError as e:
                logger.warning(
                    f"API: Could not remove system service for '{server_name}': {e}. Continuing with data deletion."
                )

        logger.debug(
            f"API: Proceeding with deletion of data for server '{server_name}'..."
        )
        server.delete_all_data()
        logger.info(f"API: Successfully deleted all data for server '{server_name}'.")
        result = {
            "status": "success",
            "message": f"All data for server '{server_name}' deleted successfully.",
        }
        return result

    except BSMError as e:
        logger.error(
            f"API: Failed to delete server data for '{server_name}': {e}", exc_info=True
        )
        result = {"status": "error", "message": f"Failed to delete server data: {e}"}
        return result
    except Exception as e:
        logger.error(
            f"API: Unexpected error deleting server data for '{server_name}': {e}",
            exc_info=True,
        )
        result = {
            "status": "error",
            "message": f"Unexpected error deleting server data: {e}",
        }
        return result
    finally:
        # --- Plugin Hook ---
        plugin_manager.trigger_event(
            "after_delete_server_data", server_name=server_name, result=result
        )<|MERGE_RESOLUTION|>--- conflicted
+++ resolved
@@ -262,12 +262,6 @@
             }
             return result
         elif mode == "detached":
-<<<<<<< HEAD
-=======
-            server.set_custom_config_value("start_method", "detached")
-            use_service_manager = False
->>>>>>> 2d972705
-
             # --- OS-Specific Service Start (Preferred Method) ---
             if platform.system() == "Linux" and server.check_service_exists():
                 logger.debug(f"API: Using systemd to start server '{server_name}'.")
@@ -377,10 +371,7 @@
         )
 
 
-<<<<<<< HEAD
 @plugin_method("stop_server")
-=======
->>>>>>> 2d972705
 def stop_server(server_name: str) -> Dict[str, str]:
     """Stops the specified Bedrock server.
 
