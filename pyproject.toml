--- conflicted
+++ resolved
@@ -4,11 +4,9 @@
 
 [project]
 name = "bedrock-server-manager"
-<<<<<<< HEAD
+
 version = "3.0.0b2"
-=======
-version = "3.1.0a1"
->>>>>>> 2a180382
+
 authors = [
   { name="ZVortex11325", email="zvortex11325-github@outlook.com" },
 ]
